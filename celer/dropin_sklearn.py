# flake8: noqa F401
import inspect
import numpy as np

from scipy import sparse
from abc import ABCMeta, abstractmethod
from sklearn.base import RegressorMixin
from sklearn.linear_model.base import LinearModel
from sklearn.utils import check_array
from sklearn.externals import six
from sklearn.utils.validation import column_or_1d
from sklearn.model_selection import check_cv
from sklearn.externals.joblib import Parallel, delayed
from sklearn.linear_model import ElasticNetCV, lasso_path
from sklearn.linear_model import (Lasso as Lasso_sklearn,
                                  LassoCV as _LassoCV)
from sklearn.linear_model.coordinate_descent import (LinearModelCV as
                                                     _LinearModelCV)
from sklearn.linear_model.coordinate_descent import (_alpha_grid,
                                                     _path_residuals)

from .homotopy import celer_path

# Hack because `model = Lasso()` is hardcoded in _LinearModelCV definition
lines = inspect.getsource(_LinearModelCV)
exec(lines)  # when this is executed Lasso is our class, not sklearn's
lines = inspect.getsource(_LassoCV)
lines = lines.replace('LassoCV', 'LassoCV_sklearn')
exec(lines)


class Lasso(Lasso_sklearn):
    """Lasso scikit-learn estimator based on Celer solver

    The optimization objective for Lasso is::

    (1 / (2 * n_samples)) * ||y - X w||^2_2 + alpha * ||w||_1

    Parameters
    ----------
    alpha : float, optional
        Constant that multiplies the L1 term. Defaults to 1.0.
        ``alpha = 0`` is equivalent to an ordinary least square.
        For numerical reasons, using ``alpha = 0`` with the
        ``Lasso`` object is not advised.

    max_iter : int, optional
        The maximum number of iterations (subproblem definitions)

    gap_freq : int
        Number of coordinate descent epochs between each duality gap
        computations.

    max_epochs : int
        Maximum number of CD epochs on each subproblem.

    p0 : int
        First working set size.

    verbose : bool or integer
        Amount of verbosity.

    tol : float, optional
        The tolerance for the optimization: the solver runs until the duality
        gap is smaller than ``tol`` or the maximum number of iteration is
        reached.

    prune : 0 | 1, optional
        Whether or not to use pruning when growing working sets.

    fit_intercept : bool, optional (default=True)
        Whether or not to fit an intercept.

    positive : bool, optional (default=False)
        When set to True, forces the coefficients to be positive.

    normalize : bool, optional (default=False)
        This parameter is ignored when ``fit_intercept`` is set to False.
        If True,  the regressors X will be normalized before regression by
        subtracting the mean and dividing by the l2-norm.

    warm_start : bool, optional (default=False)
        When set to True, reuse the solution of the previous call to fit as
        initialization, otherwise, just erase the previous solution.

    Attributes
    ----------
    coef_ : array, shape (n_features,)
        parameter vector (w in the cost function formula)

    sparse_coef_ : scipy.sparse matrix, shape (n_features, 1)
        ``sparse_coef_`` is a readonly property derived from ``coef_``

    intercept_ : float
        constant term in decision function.

    n_iter_ : int
        Number of subproblems solved by Celer to reach the specified tolerance.

    Examples
    --------
    >>> from celer import Lasso
    >>> clf = Lasso(alpha=0.1)
    >>> clf.fit([[0, 0], [1, 1], [2, 2]], [0, 1, 2])
    Lasso(alpha=0.1, gap_freq=10, max_epochs=50000, max_iter=100,
    p0=10, prune=0, tol=1e-06, verbose=0)
    >>> print(clf.coef_)
    [0.85 0.  ]
    >>> print(clf.intercept_)
    0.15

    See also
    --------
    celer_path
    LassoCV

    References
    ----------
    .. [1] M. Massias, A. Gramfort, J. Salmon
       "Celer: a Fast Solver for the Lasso wit Dual Extrapolation", ICML 2018,
      http://proceedings.mlr.press/v80/massias18a.html
    """

    def __init__(self, alpha=1., max_iter=100, gap_freq=10,
                 max_epochs=50000, p0=10, verbose=0, tol=1e-4, prune=0,
<<<<<<< HEAD
                 fit_intercept=True, positive=False, normalize=False):
=======
                 fit_intercept=True, normalize=False, warm_start=False):
>>>>>>> 5533165d
        super(Lasso, self).__init__(
            alpha=alpha, tol=tol, max_iter=max_iter,
            fit_intercept=fit_intercept, normalize=normalize,
            warm_start=warm_start)
        self.verbose = verbose
        self.gap_freq = gap_freq
        self.max_epochs = max_epochs
        self.p0 = p0
        self.prune = prune
<<<<<<< HEAD
        self.return_n_iter = True
        self.positive = positive

=======
>>>>>>> 5533165d

    def path(self, X, y, alphas, coef_init=None, return_n_iter=True, **kwargs):
        """Compute Lasso path with Celer."""
        results = celer_path(
            X, y, alphas=alphas, coef_init=coef_init,
            max_iter=self.max_iter, return_n_iter=return_n_iter,
            gap_freq=self.gap_freq, max_epochs=self.max_epochs, p0=self.p0,
            verbose=self.verbose, tol=self.tol, prune=self.prune,
            positive=self.positive,
            X_scale=kwargs.get('X_scale', None),
            X_offset=kwargs.get('X_offset', None))

        return results


class LassoCV(LassoCV_sklearn):
    """LassoCV scikit-learn estimator based on Celer solver

    The best model is selected by cross-validation.

    The optimization objective for Lasso is::

    (1 / (2 * n_samples)) * ||y - X w||^2_2 + alpha * ||w||_1

    Parameters
    ----------
    eps : float, optional
        Length of the path. ``eps=1e-3`` means that
        ``alpha_min / alpha_max = 1e-3``.

    n_alphas : int, optional
        Number of alphas along the regularization path.

    alphas : numpy array, optional
        List of alphas where to compute the models.
        If ``None`` alphas are set automatically

    fit_intercept : boolean, default True
        whether to calculate the intercept for this model. If set
        to false, no intercept will be used in calculations
        (e.g. data is expected to be already centered).

    normalize : bool, optional (default=False)
        This parameter is ignored when ``fit_intercept`` is set to False.
        If True,  the regressors X will be normalized before regression by
        subtracting the mean and dividing by the l2-norm.

    max_iter : int, optional
        The maximum number of iterations (subproblem definitions).

    tol : float, optional
        The tolerance for the optimization: the solver runs until the duality
        gap is smaller than ``tol`` or the maximum number of iteration is
        reached.

    cv : int, cross-validation generator or an iterable, optional
        Determines the cross-validation splitting strategy.
        Possible inputs for cv are:
        - None, to use the default 3-fold cross-validation,
        - integer, to specify the number of folds.
        - An object to be used as a cross-validation generator.
        - An iterable yielding train/test splits.
        For integer/None inputs, sklearn `KFold` is used.

    verbose : bool or integer
        Amount of verbosity.

    gap_freq : int, optional (default=10)
        In the inner loop, the duality gap is computed every `gap_freq`
        coordinate descent epochs.

    max_epochs : int, optional (default=50000)
        Maximum number of coordinate descent epochs when solving a subproblem.

    p0 : int, optional (default=10)
        Number of features in the first working set.

    prune : bool, optional (default=False)
        Whether to use pruning when growing the working sets.

    positive : bool, optional (default=False)
        When set to True, forces the coefficients to be positive.

    precompute : ignored parameter, kept for sklearn compatibility.

    Attributes
    ----------
    alpha_ : float
        The amount of penalization chosen by cross validation

    coef_ : array, shape (n_features,)
        parameter vector (w in the cost function formula)

    intercept_ : float
        independent term in decision function.

    mse_path_ : array, shape (n_alphas, n_folds)
        mean square error for the test set on each fold, varying alpha

    alphas_ : numpy array, shape (n_alphas,)
        The grid of alphas used for fitting

    dual_gap_ : ndarray, shape ()
        The dual gap at the end of the optimization for the optimal alpha
        (``alpha_``).

    n_iter_ : int
        number of iterations run by the coordinate descent solver to reach
        the specified tolerance for the optimal alpha.

    See also
    --------
    celer_path
    Lasso
    """

    def __init__(self, eps=1e-3, n_alphas=100, alphas=None,
                 fit_intercept=True, normalize=False, max_iter=100,
                 tol=1e-4, cv=None, verbose=0, gap_freq=10,
                 max_epochs=50000, p0=10, prune=0, precompute='auto',
                 positive=False):
        super(LassoCV, self).__init__(
            eps=eps, n_alphas=n_alphas, alphas=alphas, max_iter=max_iter,
            tol=tol, cv=cv, fit_intercept=fit_intercept, normalize=normalize,
            verbose=verbose)
        self.gap_freq = gap_freq
        self.max_epochs = max_epochs
        self.p0 = p0
        self.prune = prune
<<<<<<< HEAD
        self.return_n_iter = True
        self.positive = positive
=======
>>>>>>> 5533165d

    def path(self, X, y, alphas, coef_init=None, **kwargs):
        """Compute Lasso path with Celer."""
        alphas, coefs, dual_gaps = celer_path(
            X, y, alphas=alphas, coef_init=coef_init, max_iter=self.max_iter,
            gap_freq=self.gap_freq, max_epochs=self.max_epochs, p0=self.p0,
            verbose=self.verbose, tol=self.tol, prune=self.prune,
            positive=self.positive,
            X_scale=kwargs.get('X_scale', None),
            X_offset=kwargs.get('X_offset', None))
        return (alphas, coefs, dual_gaps)<|MERGE_RESOLUTION|>--- conflicted
+++ resolved
@@ -123,11 +123,8 @@
 
     def __init__(self, alpha=1., max_iter=100, gap_freq=10,
                  max_epochs=50000, p0=10, verbose=0, tol=1e-4, prune=0,
-<<<<<<< HEAD
-                 fit_intercept=True, positive=False, normalize=False):
-=======
-                 fit_intercept=True, normalize=False, warm_start=False):
->>>>>>> 5533165d
+                 fit_intercept=True, normalize=False, warm_start=False,
+                 positive=False):
         super(Lasso, self).__init__(
             alpha=alpha, tol=tol, max_iter=max_iter,
             fit_intercept=fit_intercept, normalize=normalize,
@@ -137,12 +134,7 @@
         self.max_epochs = max_epochs
         self.p0 = p0
         self.prune = prune
-<<<<<<< HEAD
-        self.return_n_iter = True
         self.positive = positive
-
-=======
->>>>>>> 5533165d
 
     def path(self, X, y, alphas, coef_init=None, return_n_iter=True, **kwargs):
         """Compute Lasso path with Celer."""
@@ -272,11 +264,7 @@
         self.max_epochs = max_epochs
         self.p0 = p0
         self.prune = prune
-<<<<<<< HEAD
-        self.return_n_iter = True
         self.positive = positive
-=======
->>>>>>> 5533165d
 
     def path(self, X, y, alphas, coef_init=None, **kwargs):
         """Compute Lasso path with Celer."""
