--- conflicted
+++ resolved
@@ -19,12 +19,8 @@
                coef_init=None, max_iter=20,
                gap_freq=10, max_epochs=50000, p0=10, verbose=0,
                verbose_inner=0, tol=1e-6, prune=0, return_thetas=False,
-<<<<<<< HEAD
-               monitor=False, X_offset=None, X_scale=None, positive=False):
-=======
                monitor=False, X_offset=None, X_scale=None,
-               return_n_iter=False):
->>>>>>> 5533165d
+               return_n_iter=False, positive=False):
     """Compute Lasso path with Celer as inner solver.
 
     Parameters
